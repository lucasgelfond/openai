//! List and describe the various models available in the API.
//! You can refer to the [Models](https://beta.openai.com/docs/models)
//! documentation to understand what models are available and the differences between them.

use super::{handle_api, ModifiedApiResponse};
use openai_proc_macros::generate_model_id_enum;
<<<<<<< HEAD
use openai_utils::{authorization, BASE_URL};
use reqwest::Client;
use serde::Deserialize;
=======
use openai_bootstrap::{ BASE_URL, authorization };
>>>>>>> 3a508078

#[derive(Deserialize)]
pub struct Model {
    pub id: ModelID,
    pub created: u32,
    pub owned_by: String,
    pub permission: Vec<ModelPermission>,
    pub root: String,
    pub parent: Option<String>,
}

impl Model {
    //! Retrieves a model instance,
    //! providing basic information about the model such as the owner and permissioning.
    pub async fn new(id: ModelID) -> ModifiedApiResponse<Self> {
        let client = Client::builder().build()?;
        let request = authorization!(client.get(format!("{BASE_URL}/models/{id}")));

        handle_api(request).await
    }
}

#[derive(Deserialize)]
pub struct ModelPermission {
    pub id: String,
    pub created: u32,
    pub allow_create_engine: bool,
    pub allow_sampling: bool,
    pub allow_logprobs: bool,
    pub allow_search_indices: bool,
    pub allow_view: bool,
    pub allow_fine_tuning: bool,
    pub organization: String,
    pub group: Option<String>,
    pub is_blocking: bool,
}

generate_model_id_enum!();

impl std::fmt::Display for ModelID {
    fn fmt(&self, f: &mut std::fmt::Formatter<'_>) -> std::fmt::Result {
        if let ModelID::Custom(id) = self {
            write!(f, "{id}")
        } else {
            let serialized = serde_json::to_string(self).unwrap();

            write!(f, "{}", &serialized[1..serialized.len() - 1])
        }
    }
}

#[cfg(test)]
mod tests {
    use super::*;
    use dotenvy::dotenv;

    #[test]
    fn model_id_serialization() -> Result<(), serde_json::Error> {
        assert_eq!(
            serde_json::ser::to_string(&ModelID::TextDavinci003)?,
            "\"text-davinci-003\"",
        );

        assert_eq!(
            serde_json::ser::to_string(&ModelID::Custom("custom".to_string()))?,
            "\"custom\"",
        );

        Ok(())
    }

    #[test]
    fn model_id_deserialization() -> Result<(), serde_json::Error> {
        assert_eq!(
            serde_json::de::from_str::<ModelID>("\"text-davinci-003\"")?,
            ModelID::TextDavinci003,
        );

        assert_eq!(
            serde_json::de::from_str::<ModelID>("\"custom\"")?,
            ModelID::Custom("custom".to_string()),
        );

        Ok(())
    }

    #[tokio::test]
    async fn model() {
        dotenv().ok();

        let model = Model::new(ModelID::TextDavinci003).await.unwrap().unwrap();

<<<<<<< HEAD
        assert_eq!(model.id, ModelID::TextDavinci003,)
=======
        assert_eq!(
            model.id,
            ModelID::TextDavinci003,
        );
>>>>>>> 3a508078
    }

    #[tokio::test]
    async fn custom_model() {
        dotenv().ok();

        let model = Model::new(ModelID::Custom(
            "davinci:ft-personal-2022-12-12-04-49-51".to_string(),
        ))
        .await
        .unwrap()
        .unwrap();

        assert_eq!(
            model.id,
            ModelID::Custom("davinci:ft-personal-2022-12-12-04-49-51".to_string()),
        );
    }
}<|MERGE_RESOLUTION|>--- conflicted
+++ resolved
@@ -4,13 +4,9 @@
 
 use super::{handle_api, ModifiedApiResponse};
 use openai_proc_macros::generate_model_id_enum;
-<<<<<<< HEAD
-use openai_utils::{authorization, BASE_URL};
+use openai_bootstrap::{ BASE_URL, authorization };
 use reqwest::Client;
 use serde::Deserialize;
-=======
-use openai_bootstrap::{ BASE_URL, authorization };
->>>>>>> 3a508078
 
 #[derive(Deserialize)]
 pub struct Model {
@@ -103,14 +99,10 @@
 
         let model = Model::new(ModelID::TextDavinci003).await.unwrap().unwrap();
 
-<<<<<<< HEAD
-        assert_eq!(model.id, ModelID::TextDavinci003,)
-=======
         assert_eq!(
             model.id,
             ModelID::TextDavinci003,
         );
->>>>>>> 3a508078
     }
 
     #[tokio::test]
